require 'mail'

class ShowcasesController < ApplicationController
  include Configurator
  include DbQuery

  before_action :set_showcase, only: %i[ show edit update destroy ]
  before_action :admin_home

  permit_site_owners :new_request, :create

  # GET /showcases or /showcases.json
  def index
    @showcases = Showcase.all
  end

  # GET /showcases/1 or /showcases/1.json
  def show
  end

  # GET /showcases/new
  def new
    @showcase ||= Showcase.new

    @showcase.year ||= Showcase.maximum(:year) || Time.now.year

    @locations = Location.pluck(:name, :id)

    if params[:location]
      @showcase.location_id = params[:location]

      unless @showcase.location.showcases.any? {|showcase| showcase.year == @showcase.year}
        @showcase.name ||= 'Showcase'
        @showcase.key ||= 'showcase'
      end
    end
  end

  # GET /showcases/1/edit
  def edit
    new

    if @showcase.key == 'showcase' and @showcase.location.showcases.select {|showcase| showcase.year == @showcase.year}.count == 1
      @db = "#{@showcase.year}-#{@showcase.location.key}"
    else
      @db = "#{@showcase.year}-#{@showcase.location.key}-#{@showcase.key}"
    end

    unless Rails.env.test?
      begin
        @people = dbquery_raw(@db, 'SELECT count(id) FROM people').first&.values&.first || 0
        @entries = dbquery_raw(@db, 'SELECT count(id) FROM heats WHERE number > 0').first&.values&.first || 0
        @heats = dbquery_raw(@db, 'SELECT count(distinct number) FROM heats WHERE number > 0').first&.values&.first || 0
      rescue SQLite3::SQLException, Errno::ENOENT
        # Database doesn't exist yet - this is expected for requested but not yet created showcases
        @people = 0
        @entries = 0
        @heats = 0
      end
    end
  end

  # GET /studios/:location_key/request
  def new_request
    if ENV['FLY_REGION']
      # Build the return URL for the studios page
      return_url = url_for(controller: 'event', action: 'showcases', only_path: false).sub('/showcase/events/', '/studios/') + params[:location_key]
      
      # Build the rubix URL preserving the current path and query parameters
      rubix_url = "https://rubix.intertwingly.net#{request.path}"
      
      # Add query parameters including return_to and submitted
      query_params = request.query_parameters.merge(return_to: return_url, submitted: true)
      rubix_url += "?#{query_params.to_query}" unless query_params.empty?
      
      redirect_to rubix_url, allow_other_host: true
      return
    end
    
    location = Location.find_by(key: params[:location_key])
    
    if location.nil?
      render file: "#{Rails.root}/public/404.html", status: :not_found, layout: false
      return
    end
    
    @showcase = Showcase.new
    @showcase.location_id = location.id
    unless Showcase.where(location_id: location.id, year: Time.now.year).exists?
      @showcase.name = 'Showcase'
      @showcase.key = 'showcase'
    end
    
    @locations = [[location.name, location.id]]
    @location_key = params[:location_key]
    
    # Set return_to URL from params or default to studios page
    @return_to = params[:return_to] || "/studios/#{params[:location_key]}"
  end

  # POST /showcases or /showcases.json
  def create
    @showcase = Showcase.new(showcase_params)

    # Infer year from start_date if year is not provided
    if @showcase.year.blank? && params[:showcase][:start_date].present?
      # Parse the date from params
      @showcase.year = Date.parse(params[:showcase][:start_date]).year
    end

    @showcase.order = (Showcase.maximum(:order) || 0) + 1

    respond_to do |format|
      if @showcase.save
        generate_showcases

        # Send email confirmation unless user is index authorized
        unless Rails.env.test? || User.index_auth?(@authuser)
          send_showcase_request_email(@showcase)
        end

        # Redirect based on user type and return_to parameter
        if params[:return_to].present?
          format.html { redirect_to params[:return_to], 
            notice: "#{@showcase.name} was successfully #{User.index_auth?(@authuser) ? 'created' : 'requested'}." }
        elsif User.index_auth?(@authuser)
          format.html { redirect_to events_location_url(@showcase.location),
            notice: "#{@showcase.name} was successfully created." }
        else
          format.html { redirect_to events_location_url(@showcase.location),
            notice: "#{@showcase.name} was successfully requested." }
        end
        format.json { render :show, status: :created, location: @showcase }
      else
        new
<<<<<<< HEAD
        format.html { render :new, status: :unprocessable_content }
        format.json { render json: @showcase.errors, status: :unprocessable_content }
=======
        @return_to = params[:return_to]
        format.html { render :new, status: :unprocessable_entity }
        format.json { render json: @showcase.errors, status: :unprocessable_entity }
>>>>>>> 7c8899ba
      end
    end
  end

  # PATCH/PUT /showcases/1 or /showcases/1.json
  def update
    respond_to do |format|
      if @showcase.update(showcase_params)
        generate_showcases

        format.html { redirect_to events_location_url(@showcase.location),
          notice: "#{@showcase.name} was successfully updated." }
        format.json { render :show, status: :ok, location: @showcase }
      else
        edit
        format.html { render :edit, status: :unprocessable_content }
        format.json { render json: @showcase.errors, status: :unprocessable_content }
      end
    end
  end

  # DELETE /showcases/1 or /showcases/1.json
  def destroy
    @showcase.destroy
    generate_showcases

    respond_to do |format|
      format.html { redirect_to events_location_url(@showcase.location), status: 303,
        notice: "#{@showcase.name} was successfully destroyed." }
      format.json { head :no_content }
    end
  end

    # POST /showcases/drop
    def drop
      source = Showcase.find(params[:source].to_i)
      target = Showcase.find(params[:target].to_i)
  
      if source.order > target.order
        showcases = Showcase.where(order: target.order..source.order).order(:order)
        new_order = showcases.map(&:order).rotate(1)
      else
        showcases = Showcase.where(order: source.order..target.order).order(:order)
        new_order = showcases.map(&:order).rotate(-1)
      end
  
      Showcase.transaction do
        showcases.zip(new_order).each do |dance, order|
          dance.order = order
          dance.save! validate: false
        end
  
        raise ActiveRecord::Rollback unless showcases.all? {|dance| dance.valid?}
      end

      generate_showcases
  
      flash.now.notice = "#{source.name} was successfully moved."

      @showcases = source.location.showcases.order(:year, :order).reverse.group_by(&:year)
  
      respond_to do |format|
        format.turbo_stream { render turbo_stream: turbo_stream.replace('showcases', 
          render_to_string(partial: 'locations/showcases')) }
        format.html { redirect_to showcases_url }
      end
    end

  private
    # Use callbacks to share common setup or constraints between actions.
    def set_showcase
      @showcase = Showcase.find(params[:id])
    end

    # Only allow a list of trusted parameters through.
    def showcase_params
      params.require(:showcase).permit(:year, :key, :name, :location_id, :start_date, :end_date)
    end

    def send_showcase_request_email(showcase)
      # Get the requesting user's information
      requester_email = @authuser ? User.find_by(userid: @authuser)&.email : nil
      requester_name = @authuser ? User.find_by(userid: @authuser)&.name1 : 'Unknown User'
      
      mail = Mail.new do
        from 'Sam Ruby <rubys@intertwingly.net>'
        to "#{requester_name} <#{requester_email}>" if requester_email
        bcc 'Sam Ruby <rubys@intertwingly.net>'
        subject "Showcase Request: #{showcase.location.name} #{showcase.year} - #{showcase.name}"
      end

      mail.part do |part|
        part.content_type = 'multipart/related'
        part.attachments.inline[EventController.logo] =
          IO.read "public/#{EventController.logo}"
        @logo = part.attachments.first.url
        @showcase = showcase
        @requester_name = requester_name
        part.html_part = render_to_string('showcases/request_email', formats: %i(html), layout: false)
      end

      mail.delivery_method :smtp,
        Rails.application.credentials.smtp || { address: 'mail.twc.com' }

      mail.deliver!
    rescue => e
      Rails.logger.error "Failed to send showcase request email: #{e.message}"
    end
end<|MERGE_RESOLUTION|>--- conflicted
+++ resolved
@@ -133,14 +133,9 @@
         format.json { render :show, status: :created, location: @showcase }
       else
         new
-<<<<<<< HEAD
+        @return_to = params[:return_to]
         format.html { render :new, status: :unprocessable_content }
         format.json { render json: @showcase.errors, status: :unprocessable_content }
-=======
-        @return_to = params[:return_to]
-        format.html { render :new, status: :unprocessable_entity }
-        format.json { render json: @showcase.errors, status: :unprocessable_entity }
->>>>>>> 7c8899ba
       end
     end
   end
